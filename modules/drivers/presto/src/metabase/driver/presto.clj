(ns metabase.driver.presto
  "Presto driver. See https://prestodb.io/docs/current/ for complete dox."
  (:require [buddy.core.codecs :as codecs]
            [clj-http.client :as http]
            [clojure
             [set :as set]
             [string :as str]]
            [clojure.core.async :as a]
            [clojure.tools.logging :as log]
            [honeysql
             [core :as hsql]
             [helpers :as h]]
            [java-time :as t]
            [metabase
             [driver :as driver]
             [util :as u]]
            [metabase.driver.common :as driver.common]
            [metabase.driver.sql
             [query-processor :as sql.qp]
             [util :as sql.u]]
            [metabase.driver.sql.util.unprepare :as unprepare]
            [metabase.query-processor
             [context :as context]
             [store :as qp.store]
             [timezone :as qp.timezone]
             [util :as qputil]]
            [metabase.util
             [date-2 :as u.date]
             [honeysql-extensions :as hx]
             [i18n :refer [trs tru]]
             [schema :as su]
             [ssh :as ssh]]
            [schema.core :as s])
  (:import java.sql.Time
           [java.time OffsetDateTime ZonedDateTime]))

(driver/register! :presto, :parent :sql)

;;; Presto API helpers

(def ^:private PrestoConnectionDetails
  {:host    su/NonBlankString
   :port    (s/cond-pre su/NonBlankString su/IntGreaterThanZero)
   :catalog su/NonBlankString
   s/Any    s/Any})

(defn- presto-type->base-type [field-type]
  (condp re-matches field-type
    #"boolean"     :type/Boolean
    #"tinyint"     :type/Integer
    #"smallint"    :type/Integer
    #"integer"     :type/Integer
    #"bigint"      :type/BigInteger
    #"real"        :type/Float
    #"double"      :type/Float
    #"decimal.*"   :type/Decimal
    #"varchar.*"   :type/Text
    #"char.*"      :type/Text
    #"varbinary.*" :type/*
    #"json"        :type/Text       ; TODO - this should probably be Dictionary or something
    #"date"        :type/Date
    #"time"        :type/Time
    #"time.+"      :type/DateTime
    #"array"       :type/Array
    #"map"         :type/Dictionary
    #"row.*"       :type/*          ; TODO - again, but this time we supposedly have a schema
    #".*"          :type/*))

(s/defn ^:private details->uri
  [{:keys [ssl host port]} :- PrestoConnectionDetails, path]
  (str (if ssl "https" "http") "://" host ":" port
       path))

(defn- details->request [{:keys [user password catalog]}]
  (merge {:headers (merge {"X-Presto-Source" "metabase"
                           "X-Presto-User"   user}
                          (when catalog
                            {"X-Presto-Catalog" catalog})
                          (when-let [report-timezone (qp.timezone/report-timezone-id-if-supported :presto)]
                            {"X-Presto-Time-Zone" report-timezone}))}
         (when password
           {:basic-auth [user password]})))

(defn ^:private create-cancel-url [cancel-uri host port info-uri]
  ;; Replace the host in the cancel-uri with the host from the info-uri provided from the presto response- this doesn't
  ;; break SSH tunneling as the host in the cancel-uri is different if it's enabled
  (str/replace cancel-uri (str host ":" port) (get (str/split info-uri #"/") 2)))

(defn- field-type->parser [field-type]
  (letfn [(parse-temporal [s]
            (u.date/parse s (qp.timezone/results-timezone-id)))]
    (condp re-matches field-type
      #"decimal.*"                bigdec
      #"time"                     parse-temporal
      #"time with time zone"      parse-temporal
      #"timestamp"                parse-temporal
      #"timestamp with time zone" parse-temporal
      identity)))

(defn- parse-row-fn [cols]
  (let [parsers (mapv (comp field-type->parser :type) cols)]
    (fn [row]
      (mapv
       (fn [v parser]
         (u/prog1 (when (some? v)
                    (parser v))
           (log/tracef "Parse %s -> %s" (pr-str v) (pr-str <>))))
       row
       parsers))))

(defn- fetch-next-page [details uri]
  (log/debug (trs "fetch-next-page w/ URI") uri)
  (let [{{:keys [columns data nextUri error]} :body} (http/get uri (assoc (details->request details) :as :json))]
    (when error
      (throw (ex-info (or (:message error) (tru "Error running query.")) error)))
    (let [parse-row (parse-row-fn columns)
          next-page (delay
                      (when nextUri
                        ;; Might not be the best way, but the pattern is that we poll Presto at intervals
                        (when (empty? data)
                          (Thread/sleep 100))
                        (fetch-next-page details nextUri)))]
      {:rows (lazy-cat
              (for [row data]
                (parse-row row))
              (:rows @next-page))
       :cols (lazy-seq
              (if (seq columns)
                (for [{col-name :name, col-type :type} columns]
                  {:name      col-name
                   :base_type (presto-type->base-type col-type)})
                (:cols @next-page)))})))

(defn- cancel-query-with-id! [details query-id info-uri]
  (if-not query-id
    (log/warn (trs "Client connection closed, no query-id found, can't cancel query"))
    ;; If we have a query id, we can cancel the query
    (try
      (let [tunneled-uri (details->uri details (str "/v1/query/" query-id))
            adjusted-uri (create-cancel-url tunneled-uri (get details :host) (get details :port) info-uri)]
        (http/delete adjusted-uri (details->request details)))
      ;; If we fail to cancel the query, log it but propogate the interrupted exception, instead of
      ;; covering it up with a failed cancel
      (catch Exception e
        (log/error e (trs "Error canceling query with ID {0}" query-id))))))

(defn- fetch-results-async [details canceled-chan query-id info-uri uri]
  ;; When executing the query, it doesn't return the results, but is geared toward async queries. After
  ;; issuing the query, the below will ask for the results. Asking in a future so that this thread can be
  ;; interrupted if the client disconnects
  (let [futur (future
                (try
                  (fetch-next-page details uri)
                  (catch Throwable e
                    e)))
        cancel! (delay
                  (cancel-query-with-id! details query-id info-uri))]
    (when canceled-chan
      (a/go
        (when (a/<! canceled-chan)
          (future-cancel futur)
          @cancel!)))
    (try
      (let [more-rows @futur]
        (when (instance? Throwable more-rows)
          (throw more-rows))
        more-rows)
      (catch InterruptedException e
        @cancel!
        (throw e)))))

(defn- execute-presto-query
  {:style/indent 1}
  [details query canceled-chan respond]
  {:pre [(map? details)]}
  (ssh/with-ssh-tunnel [details-with-tunnel details]
    (let [{{:keys [columns data nextUri error id infoUri]} :body}
          (http/post (details->uri details-with-tunnel "/v1/statement")
                     (assoc (details->request details-with-tunnel)
                            :body query, :as :json, :redirect-strategy :lax))]
      (when error
        (throw (ex-info (or (:message error) "Error preparing query.") error)))
      (let [parse-row     (parse-row-fn (or columns []))
            rows          (for [row (or data [])]
                            (parse-row row))
            cols          (for [{col-name :name, col-type :type} columns]
                            {:name      col-name
                             :base_type (presto-type->base-type col-type)})
            async-results (delay
                            (when nextUri
                              (fetch-results-async details canceled-chan id infoUri nextUri)))]
        (respond {:cols (if (seq cols)
                          cols
                          (:cols @async-results))}
                 (lazy-cat rows (:rows @async-results)))))))

(def ^:private presto-metadata-sync-query-timeout
  (u/minutes->ms 2))

(defn- execute-presto-query-for-sync
  "Execute a Presto query for metadata sync."
  [details query]
  (let [result-chan (a/promise-chan)]
    (execute-presto-query details query nil (fn [cols rows]
                                              (a/>!! result-chan {:cols cols, :rows rows})))
    (let [[val] (a/alts!! [result-chan (a/timeout presto-metadata-sync-query-timeout)])]
      (a/close! result-chan)
      val)))

;;; `:sql` driver implementation

(s/defmethod driver/can-connect? :presto
  [driver {:keys [catalog] :as details} :- PrestoConnectionDetails]
  (let [{[[v]] :rows} (execute-presto-query-for-sync details
                        (format "SHOW SCHEMAS FROM %s LIKE 'information_schema'"
                                (sql.u/quote-name driver :database catalog)))]
    (= v "information_schema")))

(defmethod sql.qp/add-interval-honeysql-form :presto
  [_ hsql-form amount unit]
  (hsql/call :date_add (hx/literal unit) amount hsql-form))

(s/defn ^:private database->all-schemas :- #{su/NonBlankString}
  "Return a set of all schema names in this `database`."
  [driver {{:keys [catalog schema] :as details} :details :as database}]
  (let [sql            (str "SHOW SCHEMAS FROM " (sql.u/quote-name driver :database catalog))
        {:keys [rows]} (execute-presto-query-for-sync details sql)]
    (set (map first rows))))

(defn- describe-schema [driver {{:keys [catalog] :as details} :details} {:keys [schema]}]
  (let [sql            (str "SHOW TABLES FROM " (sql.u/quote-name driver :schema catalog schema))
        {:keys [rows]} (execute-presto-query-for-sync details sql)
        tables         (map first rows)]
    (set (for [table-name tables]
           {:name table-name, :schema schema}))))

(def ^:private excluded-schemas #{"information_schema"})

(defmethod driver/describe-database :presto
  [driver database]
  (let [schemas (remove excluded-schemas (database->all-schemas driver database))]
    {:tables (reduce set/union (for [schema schemas]
                                 (describe-schema driver database {:schema schema})))}))

(defmethod driver/describe-table :presto
  [driver {{:keys [catalog] :as details} :details} {schema :schema, table-name :name}]
  (let [sql            (str "DESCRIBE " (sql.u/quote-name driver :table catalog schema table-name))
        {:keys [rows]} (execute-presto-query-for-sync details sql)]
    {:schema schema
     :name   table-name
     :fields (set (for [[name type] rows]
                    {:name          name
                     :database-type type
                     :base-type     (presto-type->base-type type)}))}))

(defmethod sql.qp/->honeysql [:presto Boolean]
  [_ bool]
  (hsql/raw (if bool "TRUE" "FALSE")))

(defmethod sql.qp/->honeysql [:presto :time]
  [_ [_ t]]
  (hx/cast :time (u.date/format-sql (t/local-time t))))

(defmethod sql.qp/->float :presto
  [_ value]
  (hx/cast :double value))

(defmethod sql.qp/->honeysql [:presto :regex-match-first]
  [driver [_ arg pattern]]
  (hsql/call :regexp_extract (sql.qp/->honeysql driver arg) (sql.qp/->honeysql driver pattern)))

(defmethod sql.qp/->honeysql [:presto :median]
  [driver [_ arg]]
  (hsql/call :approx_percentile (sql.qp/->honeysql driver arg) 0.5))

(defmethod sql.qp/->honeysql [:presto :percentile]
  [driver [_ arg p]]
  (hsql/call :approx_percentile (sql.qp/->honeysql driver arg) (sql.qp/->honeysql driver p)))

(def ^:private ^:dynamic *param-splice-style*
  "How we should splice params into SQL (i.e. 'unprepare' the SQL). Either `:friendly` (the default) or `:paranoid`.
  `:friendly` makes a best-effort attempt to escape strings and generate SQL that is nice to look at, but should not
  be considered safe against all SQL injection -- use this for 'convert to SQL' functionality. `:paranoid` hex-encodes
  strings so SQL injection is impossible; this isn't nice to look at, so use this for actually running a query."
  :friendly)

(defmethod unprepare/unprepare-value [:presto String]
  [_ ^String s]
  (case *param-splice-style*
    :friendly (str \' (sql.u/escape-sql s :ansi) \')
    :paranoid (format "from_utf8(from_hex('%s'))" (codecs/bytes->hex (.getBytes s "UTF-8")))))

;; See https://prestodb.io/docs/current/functions/datetime.html

;; This is only needed for test purposes, because some of the sample data still uses legacy types
(defmethod unprepare/unprepare-value [:presto Time]
  [driver t]
  (unprepare/unprepare-value driver (t/local-time t)))

(defmethod unprepare/unprepare-value [:presto OffsetDateTime]
  [_ t]
  (format "timestamp '%s %s %s'" (t/local-date t) (t/local-time t) (t/zone-offset t)))

(defmethod unprepare/unprepare-value [:presto ZonedDateTime]
  [_ t]
  (format "timestamp '%s %s %s'" (t/local-date t) (t/local-time t) (t/zone-id t)))

(defmethod driver/execute-reducible-query :presto
  [driver
   {database-id                  :database
    :keys                        [settings]
    {sql :query, params :params} :native
    query-type                   :type
    :as                          outer-query}
   context
   respond]
  (let [sql     (str "-- "
<<<<<<< HEAD
                     (qputil/query->remark :presto outer-query) "\n"
                     (unprepare/unprepare driver (cons sql params)))
=======
                     (qputil/query->remark outer-query) "\n"
                     (binding [*param-splice-style* :paranoid]
                       (unprepare/unprepare driver (cons sql params))))
>>>>>>> b3080fa4
        details (merge (:details (qp.store/database))
                       settings)]
    (execute-presto-query details sql (context/canceled-chan context) respond)))

(defmethod driver/humanize-connection-error-message :presto
  [_ message]
  (condp re-matches message
    #"^java.net.ConnectException: Connection refused.*$"
    (driver.common/connection-error-messages :cannot-connect-check-host-and-port)

    #"^clojure.lang.ExceptionInfo: Catalog .* does not exist.*$"
    (driver.common/connection-error-messages :database-name-incorrect)

    #"^java.net.UnknownHostException.*$"
    (driver.common/connection-error-messages :invalid-hostname)

    #".*"                               ; default
    message))

;;; `:sql-driver` methods

(defmethod sql.qp/apply-top-level-clause [:presto :page]
  [_ _ honeysql-query {{:keys [items page]} :page}]
  (let [offset (* (dec page) items)]
    (if (zero? offset)
      ;; if there's no offset we can simply use limit
      (h/limit honeysql-query items)
      ;; if we need to do an offset we have to do nesting to generate a row number and where on that
      (let [over-clause (format "row_number() OVER (%s)"
                                (first (hsql/format (select-keys honeysql-query [:order-by])
                                                    :allow-dashed-names? true
                                                    :quoting :ansi)))]
        (-> (apply h/select (map last (:select honeysql-query)))
            (h/from (h/merge-select honeysql-query [(hsql/raw over-clause) :__rownum__]))
            (h/where [:> :__rownum__ offset])
            (h/limit items))))))

(defmethod sql.qp/date [:presto :default]         [_ _ expr] expr)
(defmethod sql.qp/date [:presto :minute]          [_ _ expr] (hsql/call :date_trunc (hx/literal :minute) expr))
(defmethod sql.qp/date [:presto :minute-of-hour]  [_ _ expr] (hsql/call :minute expr))
(defmethod sql.qp/date [:presto :hour]            [_ _ expr] (hsql/call :date_trunc (hx/literal :hour) expr))
(defmethod sql.qp/date [:presto :hour-of-day]     [_ _ expr] (hsql/call :hour expr))
(defmethod sql.qp/date [:presto :day]             [_ _ expr] (hsql/call :date_trunc (hx/literal :day) expr))
;; Presto is ISO compliant, so we need to offset Monday = 1 to Sunday = 1
(defmethod sql.qp/date [:presto :day-of-week]     [_ _ expr] (hx/+ (hx/mod (hsql/call :day_of_week expr) 7) 1))
(defmethod sql.qp/date [:presto :day-of-month]    [_ _ expr] (hsql/call :day expr))
(defmethod sql.qp/date [:presto :day-of-year]     [_ _ expr] (hsql/call :day_of_year expr))

;; Similar to DoW, sicne Presto is ISO compliant the week starts on Monday, we need to shift that to Sunday
(defmethod sql.qp/date [:presto :week]
  [_ _ expr]
  (hsql/call :date_add
    (hx/literal :day) -1 (hsql/call :date_trunc
                           (hx/literal :week) (hsql/call :date_add
                                                (hx/literal :day) 1 expr))))

;; Offset by one day forward to "fake" a Sunday starting week
(defmethod sql.qp/date [:presto :week-of-year]
  [_ _ expr]
  (hsql/call :week (hsql/call :date_add (hx/literal :day) 1 expr)))

(defmethod sql.qp/date [:presto :month]           [_ _ expr] (hsql/call :date_trunc (hx/literal :month) expr))
(defmethod sql.qp/date [:presto :month-of-year]   [_ _ expr] (hsql/call :month expr))
(defmethod sql.qp/date [:presto :quarter]         [_ _ expr] (hsql/call :date_trunc (hx/literal :quarter) expr))
(defmethod sql.qp/date [:presto :quarter-of-year] [_ _ expr] (hsql/call :quarter expr))
(defmethod sql.qp/date [:presto :year]            [_ _ expr] (hsql/call :date_trunc (hx/literal :year) expr))

(defmethod sql.qp/unix-timestamp->honeysql [:presto :seconds]
  [_ _ expr]
  (hsql/call :from_unixtime expr))

(defmethod driver.common/current-db-time-date-formatters :presto
  [_]
  (driver.common/create-db-time-formatters "yyyy-MM-dd'T'HH:mm:ss.SSSZ"))

(defmethod driver.common/current-db-time-native-query :presto
  [_]
  "select to_iso8601(current_timestamp)")

(defmethod driver/current-db-time :presto
  [& args]
  (apply driver.common/current-db-time args))

(doseq [[feature supported?] {:set-timezone                    true
                              :basic-aggregations              true
                              :standard-deviation-aggregations true
                              :expressions                     true
                              :native-parameters               true
                              :expression-aggregations         true
                              :binning                         true
                              :foreign-keys                    true}]
  (defmethod driver/supports? [:presto feature] [_ _] supported?))<|MERGE_RESOLUTION|>--- conflicted
+++ resolved
@@ -315,14 +315,9 @@
    context
    respond]
   (let [sql     (str "-- "
-<<<<<<< HEAD
                      (qputil/query->remark :presto outer-query) "\n"
-                     (unprepare/unprepare driver (cons sql params)))
-=======
-                     (qputil/query->remark outer-query) "\n"
                      (binding [*param-splice-style* :paranoid]
                        (unprepare/unprepare driver (cons sql params))))
->>>>>>> b3080fa4
         details (merge (:details (qp.store/database))
                        settings)]
     (execute-presto-query details sql (context/canceled-chan context) respond)))
