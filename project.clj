;; -*- comment-column: 70; -*-
;; full set of options are here .. https://github.com/technomancy/leiningen/blob/master/sample.project.clj

(defproject metabase-core "1.0.0-SNAPSHOT"
  :description      "Metabase Community Edition"
  :url              "https://metabase.com/"
  :min-lein-version "2.5.0"

  :aliases
  {"generate-sample-dataset"           ["with-profile" "+generate-sample-dataset" "run"]
   "profile"                           ["with-profile" "+profile" "run" "profile"]
   "h2"                                ["with-profile" "+h2-shell" "run" "-url" "jdbc:h2:./metabase.db"
                                        "-user" "" "-password" "" "-driver" "org.h2.Driver"]
   "generate-automagic-dashboards-pot" ["with-profile" "+generate-automagic-dashboards-pot" "run"]
   "install"                           ["with-profile" "+install" "install"]
   "install-for-building-drivers"      ["with-profile" "install-for-building-drivers" "install"]
   "run"                               ["with-profile" "+run" "run"]
   "ring"                              ["with-profile" "+ring" "ring"]
   "test"                              ["with-profile" "+test" "test"]
   "bikeshed"                          ["with-profile" "+bikeshed" "bikeshed"
                                        "--max-line-length" "205"
                                        ;; see https://github.com/dakrone/lein-bikeshed/issues/41
                                        "--exclude-profiles" "compare-h2-dbs,dev"]
   "check-namespace-decls"             ["with-profile" "+check-namespace-decls" "check-namespace-decls"]
   "eastwood"                          ["with-profile" "+eastwood" "eastwood"]
   "check-reflection-warnings"         ["with-profile" "+reflection-warnings" "check"]
   "docstring-checker"                 ["with-profile" "+docstring-checker" "docstring-checker"]
   ;; `lein lint` will run all linters
   "lint"                              ["do" ["eastwood"] ["bikeshed"] ["check-namespace-decls"] ["docstring-checker"]]
   "repl"                              ["with-profile" "+repl" "repl"]
   "strip-and-compress"                ["with-profile" "+strip-and-compress" "run"]
   "compare-h2-dbs"                    ["with-profile" "+compare-h2-dbs" "run"]}


  ;; !!!!!!!!!!!!!!!!!!!!!!!!!!!!!!!!!!!!!!!!!!!!!!!!!!!!!!!!!!!!!!!!!!!!!!!!!!!!!!!!!!!!!!!!!!!!!!!!!!!!!!!!!!!!!!!!!!!
  ;; !!                                   PLEASE KEEP THESE ORGANIZED ALPHABETICALLY                                  !!
  ;; !!                                   AND ADD A COMMENT EXPLAINING THEIR PURPOSE                                  !!
  ;; !!!!!!!!!!!!!!!!!!!!!!!!!!!!!!!!!!!!!!!!!!!!!!!!!!!!!!!!!!!!!!!!!!!!!!!!!!!!!!!!!!!!!!!!!!!!!!!!!!!!!!!!!!!!!!!!!!!
  :dependencies
  [[org.clojure/clojure "1.10.1"]
   [org.clojure/core.async "0.4.500"
    :exclusions [org.clojure/tools.reader]]
   [org.clojure/core.match "0.3.0"]                                   ; optimized pattern matching library for Clojure
   [org.clojure/core.memoize "0.7.1"]                                 ; needed by core.match; has useful FIFO, LRU, etc. caching mechanisms
   [org.clojure/data.csv "0.1.4"]                                     ; CSV parsing / generation
   [org.clojure/java.classpath "0.3.0"]                               ; examine the Java classpath from Clojure programs
   [org.clojure/java.jdbc "0.7.9"]                                    ; basic JDBC access from Clojure
   [org.clojure/math.combinatorics "0.1.4"]                           ; combinatorics functions
   [org.clojure/math.numeric-tower "0.0.4"]                           ; math functions like `ceil`
   [org.clojure/tools.logging "0.4.1"]                                ; logging framework
   [org.clojure/tools.namespace "0.2.11"]
   [amalloy/ring-buffer "1.2.2"
    :exclusions [org.clojure/clojure
                 org.clojure/clojurescript]]                          ; fixed length queue implementation, used in log buffering
   [amalloy/ring-gzip-middleware "0.1.4"]                             ; Ring middleware to GZIP responses if client can handle it
   [aleph "0.4.6" :exclusions [org.clojure/tools.logging]]            ; Async HTTP library; WebSockets
   [bigml/histogram "4.1.3"]                                          ; Histogram data structure
   [buddy/buddy-core "1.5.0"                                          ; various cryptograhpic functions
    :exclusions [commons-codec]]
   [buddy/buddy-sign "3.0.0"]                                         ; JSON Web Tokens; High-Level message signing library
   [cheshire "5.8.1"]                                                 ; fast JSON encoding (used by Ring JSON middleware)
   [clj-http "3.9.1"                                                  ; HTTP client
    :exclusions [commons-codec
                 commons-io
                 slingshot]]
   [clojure.java-time "0.3.2"]                                        ; Java 8 java.time wrapper
   [clojurewerkz/quartzite "2.1.0"                                    ; scheduling library
    :exclusions [c3p0]]
   [colorize "0.1.1" :exclusions [org.clojure/clojure]]               ; string output with ANSI color codes (for logging)
   [com.cemerick/friend "0.2.3"                                       ; auth library
    :exclusions [commons-codec
                 org.apache.httpcomponents/httpclient
                 net.sourceforge.nekohtml/nekohtml
                 ring/ring-core]]
   [com.clearspring.analytics/stream "2.9.6"                          ; Various sketching algorithms
    :exclusions [org.slf4j/slf4j-api
                 it.unimi.dsi/fastutil]]
   [com.draines/postal "2.0.3"]                                       ; SMTP library
   [com.jcraft/jsch "0.1.55"]                                         ; SSH client for tunnels
   [com.h2database/h2 "1.4.197"]                                      ; embedded SQL database
   [com.mattbertolini/liquibase-slf4j "2.0.0"]                        ; Java Migrations lib logging. We don't actually use this AFAIK (?)
   [com.taoensso/nippy "2.14.0"]                                      ; Fast serialization (i.e., GZIP) library for Clojure
   [commons-codec/commons-codec "1.12"]                               ; Apache Commons -- useful codec util fns
   [commons-io/commons-io "2.6"]                                      ; Apache Commons -- useful IO util fns
   [commons-validator/commons-validator "1.6"                         ; Apache Commons -- useful validation util fns
    :exclusions [commons-beanutils
                 commons-digester
                 commons-logging]]
   [compojure "1.6.1" :exclusions [ring/ring-codec]]                  ; HTTP Routing library built on Ring
   [crypto-random "1.2.0"]                                            ; library for generating cryptographically secure random bytes and strings
   [dk.ative/docjure "1.13.0"]                                        ; Excel export
   [environ "1.1.0"]                                                  ; easy environment management
   [hiccup "1.0.5"]                                                   ; HTML templating
   [honeysql "0.9.5" :exclusions [org.clojure/clojurescript]]         ; Transform Clojure data structures to SQL
   [instaparse "1.4.10"]                                              ; Make your own parser
   [io.forward/yaml "1.0.9"                                           ; Clojure wrapper for YAML library SnakeYAML (which we already use for liquidbase)
    :exclusions [org.clojure/clojure
                 org.flatland/ordered
                 org.yaml/snakeyaml]]
   [javax.xml.bind/jaxb-api "2.4.0-b180830.0359"]                     ; add the `javax.xml.bind` classes which we're still using but were removed in Java 11
   [kixi/stats "0.4.4" :exclusions [org.clojure/data.avl]]            ; Various statistic measures implemented as transducers
   [log4j/log4j "1.2.17"                                              ; logging framework. TODO - consider upgrading to Log4j 2 -- see https://logging.apache.org/log4j/log4j-2.6.1/manual/migration.html
    :exclusions [javax.mail/mail
                 javax.jms/jms
                 com.sun.jdmk/jmxtools
                 com.sun.jmx/jmxri]]
   [me.raynes/fs "1.4.6"]                                             ; Filesystem tools
   [medley "1.2.0"]                                                   ; lightweight lib of useful functions
   [metabase/connection-pool "1.1.1"]                                 ; simple wrapper around C3P0. JDBC connection pools
   [metabase/mbql "1.4.2"]                                            ; MBQL language schema & util fns
   [metabase/throttle "1.0.2"]                                        ; Tools for throttling access to API endpoints and other code pathways
   [net.sf.cssbox/cssbox "4.12" :exclusions [org.slf4j/slf4j-api]]    ; HTML / CSS rendering
   [org.apache.commons/commons-lang3 "3.9"]                           ; helper methods for working with java.lang stuff
   [org.clojars.pntblnk/clj-ldap "0.0.16"]                            ; LDAP client
   [org.eclipse.jetty/jetty-server "9.4.15.v20190215"]                ; We require JDK 8 which allows us to run Jetty 9.4, ring-jetty-adapter runs on 1.7 which forces an older version
   [org.flatland/ordered "1.5.7"]                                     ; ordered maps & sets
   [org.liquibase/liquibase-core "3.6.3"                              ; migration management (Java lib)
    :exclusions [ch.qos.logback/logback-classic]]
   [org.mariadb.jdbc/mariadb-java-client "2.5.1"]                     ; MySQL/MariaDB driver
<<<<<<< HEAD
   [org.postgresql/postgresql "42.2.8"]                               ; Postgres driver
=======
   [org.postgresql/postgresql "42.2.5"]                               ; Postgres driver
>>>>>>> f38adf53
   [org.slf4j/slf4j-log4j12 "1.7.25"]                                 ; abstraction for logging frameworks -- allows end user to plug in desired logging framework at deployment time
   [org.tcrawley/dynapath "1.0.0"]                                    ; Dynamically add Jars (e.g. Oracle or Vertica) to classpath
   [org.threeten/threeten-extra "1.5.0"]                               ; extra Java 8 java.time classes like DayOfMonth and Quarter
   [org.yaml/snakeyaml "1.23"]                                        ; YAML parser (required by liquibase)
   [potemkin "0.4.5"]                                                 ; utility macros & fns
   [pretty "1.0.1"]                                                   ; protocol for defining how custom types should be pretty printed
   [prismatic/schema "1.1.11"]                                        ; Data schema declaration and validation library
   [puppetlabs/i18n "0.8.0"]                                          ; Internationalization library
   [redux "0.1.4"]                                                    ; Utility functions for building and composing transducers
   [ring/ring-core "1.7.1"]
   [ring/ring-jetty-adapter "1.7.1"]                                  ; Ring adapter using Jetty webserver (used to run a Ring server for unit tests)
   [ring/ring-json "0.4.0"]                                           ; Ring middleware for reading/writing JSON automatically
   [stencil "0.5.0"]                                                  ; Mustache templates for Clojure
   [toucan "1.15.0" :exclusions [org.clojure/java.jdbc honeysql]]     ; Model layer, hydration, and DB utilities
   [weavejester/dependency "0.2.1"]                                   ; Dependency graphs and topological sorting
   ]

  :main ^:skip-aot metabase.core

  ;; TODO - WHAT DOES THIS DO?
  :manifest
  {"Liquibase-Package"
   #= (eval
       (str "liquibase.change,liquibase.changelog,liquibase.database,liquibase.parser,liquibase.precondition,"
            "liquibase.datatype,liquibase.serializer,liquibase.sqlgenerator,liquibase.executor,"
            "liquibase.snapshot,liquibase.logging,liquibase.diff,liquibase.structure,"
            "liquibase.structurecompare,liquibase.lockservice,liquibase.sdk,liquibase.ext"))}

  :jvm-opts
  ["-XX:+IgnoreUnrecognizedVMOptions"                                 ; ignore things not recognized for our Java version instead of refusing to start
   "-Xverify:none"                                                    ; disable bytecode verification when running in dev so it starts slightly faster
   "-Djava.awt.headless=true"]                                        ; prevent Java icon from randomly popping up in dock when running `lein ring server`

  :target-path "target/%s"

  :javac-options
  ["-target" "1.8", "-source" "1.8"]

  :uberjar-name
  "metabase.jar"

  :profiles
  {:dev
   {:source-paths ["dev/src" "local/src"]

    :dependencies
    [[clj-http-fake "1.0.3" :exclusions [slingshot]]                  ; Library to mock clj-http responses
     [jonase/eastwood "0.3.6" :exclusions [org.clojure/clojure]]      ; to run Eastwood
     [methodical "0.9.4-alpha"]
     [pjstadig/humane-test-output "0.9.0"]
     [ring/ring-mock "0.3.2"]]

    :plugins
    [[lein-environ "1.1.0"]] ; easy access to environment variables

    :injections
    [(require 'pjstadig.humane-test-output)
     (pjstadig.humane-test-output/activate!)
     ;; redefs lives in the `test/` directory; it's only relevant to tests, so if it's not there (e.g. when running
     ;; `lein ring server` or the like) it doesn't matter
     (try (require 'metabase.test.redefs)
          (catch Throwable _))]

    :env
    {:mb-run-mode       "dev"
     :mb-test-setting-1 "ABCDEFG"}

    :jvm-opts
    ["-Dlogfile.path=target/log"]

    :repl-options
    {:init-ns user}} ; starting in the user namespace is a lot faster than metabase.core since it has less deps

   :ci
   {:jvm-opts ["-Xmx2500m"]}

   :install
   {}

   :install-for-building-drivers
   {:auto-clean true
    :aot        :all}

   :exclude-tests
   {:test-paths ^:replace []}

   :run
   [:exclude-tests {}]

   ;; start the dev HTTP server with 'lein ring server'
   :ring
   [:exclude-tests
    :include-all-drivers
    {:dependencies
     ;; used internally by lein ring to track namespace changes. Newer version contains fix by yours truly with 1000x
     ;; faster launch time
     [[ns-tracker "0.4.0"]]

     :plugins
     [[lein-ring "0.12.5" :exclusions [org.clojure/clojure]]]

     :ring
     {:handler      metabase.handler/app
      :init         metabase.core/init!
      :async?       true
      :destroy      metabase.core/destroy
      :reload-paths ["src"]}}]

   :with-include-drivers-middleware
   {:plugins
    [[metabase/lein-include-drivers "1.0.8"]]

    :middleware
    [leiningen.include-drivers/middleware]}

   :test
   [:with-include-drivers-middleware
    {:resource-paths
     ["test_resources"]

     :env
     {:mb-run-mode "test"}

     :jvm-opts
     ["-Duser.timezone=UTC"
      "-Dmb.db.in.memory=true"
      "-Dmb.jetty.join=false"
      ;; use a random port between 3001 and 3501. That way if you run multiple sets of tests at the same time locally
      ;; they won't stomp on each other
      #=(eval (format "-Dmb.jetty.port=%d" (+ 3001 (rand-int 500))))
      "-Dmb.api.key=test-api-key"
      "-Duser.language=en"]}]

   :include-all-drivers
   [:with-include-drivers-middleware
<<<<<<< HEAD
    {:include-drivers :all
     :injections
     [(require 'metabase.plugins)
      (metabase.plugins/load-plugins!)]}]
=======
   {:include-drivers :all
    :injections
    [(require 'metabase.plugins)
     (metabase.plugins/load-plugins!)]}]
>>>>>>> f38adf53

   :repl
   [:include-all-drivers
    {:jvm-opts ["-Duser.timezone=UTC"]}] ; so running the tests doesn't give you different answers

   :bikeshed
   [:include-all-drivers
    {:plugins
     [[lein-bikeshed "0.5.2"]]}]

   :eastwood
   [:include-all-drivers
    {:plugins
     [[jonase/eastwood "0.3.6" :exclusions [org.clojure/clojure]]]

     :eastwood
     {:exclude-namespaces [:test-paths dev dev.test]
      :config-files       ["./test_resources/eastwood-config.clj"]
      :add-linters        [:unused-private-vars
                           ;; These linters are pretty useful but give a few false positives and can't be selectively
                           ;; disabled (yet)
                           ;;
                           ;; For example see https://github.com/jonase/eastwood/issues/193
                           ;;
                           ;; It's still useful to re-enable them and run them every once in a while because they catch
                           ;; a lot of actual errors too. Keep an eye on the issue above and re-enable them if we can
                           ;; get them to work
                           #_:unused-fn-args
                           #_:unused-locals]
      :exclude-linters    [; Turn this off temporarily until we finish removing self-deprecated functions & macros
                           :deprecations
                           ;; this has a fit in libs that use Potemin `import-vars` such as `java-time`
                           :implicit-dependencies
                           ;; too many false positives for now
                           :unused-ret-vals]}}]

   ;; run ./bin/reflection-linter to check for reflection warnings
   :reflection-warnings
   [:include-all-drivers
    {:global-vars {*warn-on-reflection* true}}]

   ;; Check that all public vars have docstrings. Run with 'lein docstring-checker'
   :docstring-checker
   [:include-all-drivers
    {:plugins
     [[docstring-checker "1.1.0"]]

     :docstring-checker
     {:include [#"^metabase"]
      :exclude [#"test"
                #"^metabase\.http-client$"]}}]

   :check-namespace-decls
   [:include-all-drivers
    {:plugins               [[lein-check-namespace-decls "1.0.2"]]
     :source-paths          ^:replace ["src" "test"]
     :check-namespace-decls {:prefix-rewriting true}}]

   ;; build the uberjar with `lein uberjar`
   :uberjar
   {:auto-clean true
    :aot        :all}

   ;; lein strip-and-compress my-plugin.jar [path/to/metabase.jar]
   ;; strips classes from my-plugin.jar that already exist in other JAR and recompresses with higher compression ratio.
   ;; Second arg (other JAR) is optional; defaults to target/uberjar/metabase.jar
   :strip-and-compress
   {:source-paths ["src"
                   "lein-commands/strip-and-compress"]
    :main         ^:skip-aot metabase.strip-and-compress-module}

   ;; Profile Metabase start time with `lein profile`
   :profile
   {:jvm-opts ["-XX:+CITime"                                          ; print time spent in JIT compiler
               "-XX:+PrintGC"]} ; print a message when garbage collection takes place

   ;; get the H2 shell with 'lein h2'
   :h2-shell
   {:main org.h2.tools.Shell}

   :generate-automagic-dashboards-pot
   {:main metabase.automagic-dashboards.rules}

   :compare-h2-dbs
   {:main         ^:skip-aot metabase.cmd.compare-h2-dbs
    :source-paths ["test"]}})<|MERGE_RESOLUTION|>--- conflicted
+++ resolved
@@ -117,11 +117,7 @@
    [org.liquibase/liquibase-core "3.6.3"                              ; migration management (Java lib)
     :exclusions [ch.qos.logback/logback-classic]]
    [org.mariadb.jdbc/mariadb-java-client "2.5.1"]                     ; MySQL/MariaDB driver
-<<<<<<< HEAD
    [org.postgresql/postgresql "42.2.8"]                               ; Postgres driver
-=======
-   [org.postgresql/postgresql "42.2.5"]                               ; Postgres driver
->>>>>>> f38adf53
    [org.slf4j/slf4j-log4j12 "1.7.25"]                                 ; abstraction for logging frameworks -- allows end user to plug in desired logging framework at deployment time
    [org.tcrawley/dynapath "1.0.0"]                                    ; Dynamically add Jars (e.g. Oracle or Vertica) to classpath
    [org.threeten/threeten-extra "1.5.0"]                               ; extra Java 8 java.time classes like DayOfMonth and Quarter
@@ -257,21 +253,15 @@
 
    :include-all-drivers
    [:with-include-drivers-middleware
-<<<<<<< HEAD
     {:include-drivers :all
      :injections
      [(require 'metabase.plugins)
       (metabase.plugins/load-plugins!)]}]
-=======
-   {:include-drivers :all
-    :injections
-    [(require 'metabase.plugins)
-     (metabase.plugins/load-plugins!)]}]
->>>>>>> f38adf53
 
    :repl
    [:include-all-drivers
-    {:jvm-opts ["-Duser.timezone=UTC"]}] ; so running the tests doesn't give you different answers
+    ;; so running the tests doesn't give you different answers
+    {:jvm-opts ["-Duser.timezone=UTC"]}]
 
    :bikeshed
    [:include-all-drivers
@@ -328,8 +318,9 @@
 
    ;; build the uberjar with `lein uberjar`
    :uberjar
-   {:auto-clean true
-    :aot        :all}
+   {:auto-clean  true
+    :aot         :all
+    :omit-source true}
 
    ;; lein strip-and-compress my-plugin.jar [path/to/metabase.jar]
    ;; strips classes from my-plugin.jar that already exist in other JAR and recompresses with higher compression ratio.
