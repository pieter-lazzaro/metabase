import {
  browse,
  restore,
  signInAsAdmin,
  popover,
  openOrdersTable,
<<<<<<< HEAD
  withSampleDataset,
=======
  openReviewsTable,
>>>>>>> aafff295
} from "__support__/cypress";

// test various entry points into the query builder

describe("scenarios > question > new", () => {
  before(restore);
  beforeEach(signInAsAdmin);

  describe("browse data", () => {
    it("should load orders table and summarize", () => {
      cy.visit("/");
      browse().click();
      cy.contains("Sample Dataset").click();
      cy.contains("Orders").click();
      cy.contains("37.65");
    });
  });

  describe("ask a (simple) question", () => {
    it("should load orders table", () => {
      cy.visit("/");
      cy.contains("Ask a question").click();
      cy.contains("Simple question").click();
      cy.contains("Sample Dataset").click();
      cy.contains("Orders").click();
      cy.contains("37.65");
    });

    it.skip("should remove `/notebook` from URL when converting question to SQL/Native (metabase#12651)", () => {
      cy.server();
      cy.route("POST", "/api/dataset").as("dataset");
      openOrdersTable();
      cy.wait("@dataset");
      cy.url().should("include", "question#");
      // Isolate icons within "QueryBuilder" scope because there is also `.Icon-sql` in top navigation
      cy.get(".QueryBuilder .Icon-notebook").click();
      cy.url().should("include", "question/notebook#");
      cy.get(".QueryBuilder .Icon-sql").click();
      cy.findByText("Convert this question to SQL").click();
      cy.url().should("include", "question#");
    });

    it.skip("should correctly choose between 'Object Detail' and 'Table (metabase#13717)", () => {
      withSampleDataset(({ ORDERS }) => {
        // set ID to `No special type`
        cy.request("PUT", `/api/field/${ORDERS.ID}`, {
          special_type: null,
        });
        // set Quantity to `Entity Key`
        cy.request("PUT", `/api/field/${ORDERS.QUANTITY}`, {
          special_type: "type/PK",
        });
      });

      openOrdersTable();
      // this url check is just to give some time for the render to finish
      cy.url().should("include", "/question#");

      cy.get(".TableInteractive-cellWrapper--lastColumn") // Quantity (last in the default order for Sample Dataset)
        .eq(1) // first table body cell
        .should("contain", 2) // quantity for order ID#1
        .click();

      cy.log(
        "**Reported at v0.34.3 - v0.37.0.2 / probably was always like this**",
      );
      cy.log(
        "**It should display the table with all orders with the selected quantity.**",
      );
      cy.findByText("Fantastic Wool Shirt"); // order ID#3 with the same quantity
    });

    it.skip("should display date granularity on Summarize when opened from saved question (metabase#11439)", () => {
      // save "Orders" as question
      cy.request("POST", "/api/card", {
        name: "11439",
        dataset_query: {
          database: 1,
          query: { "source-table": 2 },
          type: "query",
        },
        type: "query",
        display: "table",
        visualization_settings: {},
      });
      // it is essential for this repro to find question following these exact steps
      // (for example, visiting `/collection/root` would yield different result)
      cy.visit("/");
      cy.findByText("Ask a question").click();
      cy.findByText("Simple question").click();
      cy.findByText("Saved Questions").click();
      cy.findByText("11439").click();
      cy.findByText("Summarize").click();
      cy.findByText("Group by")
        .parent()
        .within(() => {
          cy.log("**Reported failing since v0.33.5.1**");
          cy.log(
            "**Marked as regression of [#10441](https://github.com/metabase/metabase/issues/10441)**",
          );
          cy.findByText("Created At")
            .closest(".List-item")
            .contains("by month")
            .click();
        });
      // this step is maybe redundant since it fails to even find "by month"
      cy.findByText("Hour of day");
    });
  });

  describe("ask a (custom) question", () => {
    it("should load orders table", () => {
      cy.visit("/");
      cy.contains("Ask a question").click();
      cy.contains("Custom question").click();
      cy.contains("Sample Dataset").click();
      cy.contains("Orders").click();
      cy.contains("Visualize").click();
      cy.contains("37.65");
    });

    it("should allow using `Custom Expression` in orders metrics (metabase#12899)", () => {
      openOrdersTable({ mode: "notebook" });
      cy.findByText("Summarize").click();
      popover()
        .contains("Custom Expression")
        .click();
      popover().within(() => {
        cy.get("[contentEditable=true]").type("2 * Max([Total])");
        cy.findByPlaceholderText("Name (required)").type("twice max total");
        cy.findByText("Done").click();
      });
      cy.findByText("Visualize").click();
      cy.findByText("604.96");
    });

    it.skip("should keep manually entered parenthesis intact (metabase#13306)", () => {
      const FORMULA =
        "Sum([Total]) / (Sum([Product → Price]) * Average([Quantity]))";

      openOrdersTable({ mode: "notebook" });
      cy.findByText("Summarize").click();
      popover()
        .contains("Custom Expression")
        .click();
      popover().within(() => {
        cy.get("[contentEditable=true]")
          .type(FORMULA)
          .blur();

        cy.log("**Fails after blur in v0.36.6**");
        // Implicit assertion
        cy.get("[contentEditable=true]").contains(FORMULA);
      });
    });

    it.skip("distinct inside custom expression should suggest non-numeric types (metabase#13469)", () => {
      openReviewsTable({ mode: "notebook" });
      cy.findByText("Summarize").click();
      popover()
        .contains("Custom Expression")
        .click();

      cy.get("[contentEditable=true]")
        .click()
        .type("Distinct([R");

      cy.log(
        "**The point of failure for ANY non-numeric value reported in v0.36.4**",
      );
      // the default type for "Reviewer" is "No special type"
      cy.findByText("Fields")
        .parent()
        .contains("Reviewer");
    });

    it.skip("summarizing by distinct datetime should allow granular selection (metabase#13098)", () => {
      // Go straight to orders table in custom questions
      cy.visit("/question/new?database=1&table=2&mode=notebook");

      cy.findByText("Summarize").click();
      popover().within(() => {
        cy.findByText("Number of distinct values of ...").click();
        cy.log(
          "**Test fails at this point as there isn't an extra field next to 'Created At'**",
        );
        // instead of relying on DOM structure that might change
        // (i.e. find "Created At" -> parent -> parent -> parent -> find "by month")
        // access it directly from the known common parent
        cy.get(".List-item")
          .contains("by month")
          .click({ force: true });
      });
      // this should be among the granular selection choices
      cy.findByText("Hour of day").click();
    });

    it.skip("trend visualization should work regardless of column order (metabase#13710)", () => {
      cy.server();
      withSampleDataset(({ ORDERS }) => {
        cy.request("POST", "/api/card", {
          name: "13710",
          dataset_query: {
            database: 1,
            query: {
              "source-table": 2,
              breakout: [
                ["field-id", ORDERS.QUANTITY],
                ["datetime-field", ["field-id", ORDERS.CREATED_AT], "month"],
              ],
            },
            type: "query",
          },
          display: "smartscalar",
          visualization_settings: {},
        }).then(({ body: { id: questionId } }) => {
          cy.route("POST", `/api/card/${questionId}/query`).as("cardQuery");

          cy.visit(`/question/${questionId}`);
          cy.findByText("13710");

          cy.wait("@cardQuery");
          cy.log("**Reported failing on v0.35 - v0.37.0.2**");
          cy.log("**Bug: showing blank visualization**");
          cy.get(".ScalarValue").contains("33");
        });
      });
    });
  });
});<|MERGE_RESOLUTION|>--- conflicted
+++ resolved
@@ -4,11 +4,8 @@
   signInAsAdmin,
   popover,
   openOrdersTable,
-<<<<<<< HEAD
+  openReviewsTable,
   withSampleDataset,
-=======
-  openReviewsTable,
->>>>>>> aafff295
 } from "__support__/cypress";
 
 // test various entry points into the query builder
