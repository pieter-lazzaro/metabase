import { signInAsNormalUser } from "__support__/cypress";
describe("NativeQueryEditor", () => {
  beforeEach(signInAsNormalUser);

  it("lets you create and run a SQL question", () => {
    cy.visit("/question/new");
    cy.contains("Native query").click();
    cy.get(".ace_content").type("select count(*) from orders");
    cy.get(".NativeQueryEditor .Icon-play").click();
    cy.contains("18,760");
  });

  it("displays an error", () => {
    cy.visit("/question/new");
    cy.contains("Native query").click();
    cy.get(".ace_content").type("select * from not_a_table");
    cy.get(".NativeQueryEditor .Icon-play").click();
    cy.contains('Table "NOT_A_TABLE" not found');
  });

  it("displays an error when running selected text", () => {
    cy.visit("/question/new");
    cy.contains("Native query").click();
    cy.get(".ace_content").type(
      "select * from orders" +
      "{leftarrow}".repeat(3) + // move left three
        "{shift}{leftarrow}".repeat(19), // highlight back to the front
    );
    cy.get(".NativeQueryEditor .Icon-play").click();
    cy.contains('Table "ORD" not found');
  });

  it("clears a template tag's default when the type changes", () => {
    cy.visit("/question/new");
    cy.contains("Native query").click();

    // Write a query with parameter x. It defaults to a text parameter.
    cy.get(".ace_content").type("select * from orders where total = {{x}}", {
      parseSpecialCharSequences: false,
    });

    // Mark field as required and add a default text value.
    cy.contains("Required?")
      .next()
      .click();
    cy.contains("Default filter widget value")
      .next()
      .find("input")
      .type("some text");

    // Run the query and see an error.
    cy.get(".NativeQueryEditor .Icon-play").click();
    cy.contains(`Data conversion error converting "some text"`);

    // Oh wait! That doesn't match the total column, so we'll change the parameter to a number.
    cy.contains("Variable type")
      .next()
      .click();
    cy.contains("Number").click();

    // When we run it again, the default has been cleared out so we get the right error.
    cy.get(".NativeQueryEditor .Icon-play").click();
    cy.contains(
      "You'll need to pick a value for 'X' before this query can run.",
    );
  });

  it("doesn't reorder template tags when updated", () => {
    cy.visit("/question/new");
    cy.contains("Native query").click();

    // Write a query with parameter x. It defaults to a text parameter.
    cy.get(".ace_content").type("{{foo}} {{bar}}", {
      parseSpecialCharSequences: false,
<<<<<<< HEAD
=======
      delay: 0,
>>>>>>> d8caacae
    });

    cy.contains("Variables")
      .parent()
      .parent()
      .find(".text-brand")
      .as("variableLabels");

    // ensure they're in the right order to start
    cy.get("@variableLabels")
      .first()
      .should("have.text", "foo");
    cy.get("@variableLabels")
      .last()
      .should("have.text", "bar");

    // change the parameter to a number.
    cy.contains("Variable type")
      .first()
      .next()
      .as("variableType");
    cy.get("@variableType").click();
    cy.contains("Number").click();
    cy.get("@variableType").should("have.text", "Number");

    // ensure they're still in the right order
    cy.get("@variableLabels")
      .first()
      .should("have.text", "foo");
    cy.get("@variableLabels")
      .last()
      .should("have.text", "bar");
  });
});<|MERGE_RESOLUTION|>--- conflicted
+++ resolved
@@ -72,10 +72,7 @@
     // Write a query with parameter x. It defaults to a text parameter.
     cy.get(".ace_content").type("{{foo}} {{bar}}", {
       parseSpecialCharSequences: false,
-<<<<<<< HEAD
-=======
       delay: 0,
->>>>>>> d8caacae
     });
 
     cy.contains("Variables")
