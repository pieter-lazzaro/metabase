--- conflicted
+++ resolved
@@ -301,14 +301,14 @@
   });
 }
 
-<<<<<<< HEAD
 export function mockSessionProperty(propertyOrObject, value) {
   mockProperty(propertyOrObject, value, "/api/session/properties");
 }
 
 export function mockCurrentUserProperty(propertyOrObject, value) {
   mockProperty(propertyOrObject, value, "/api/user/current");
-=======
+}
+
 export function showDashboardCardActions(index = 0) {
   cy.get(".DashCard")
     .eq(index)
@@ -327,5 +327,4 @@
   users.forEach(u => cy.createUserFromRawData(u));
 
   return users;
->>>>>>> bbd4f635
 }