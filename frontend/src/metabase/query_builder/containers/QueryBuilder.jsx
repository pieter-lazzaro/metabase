--- conflicted
+++ resolved
@@ -3,12 +3,7 @@
 import React, { Component } from "react";
 import ReactDOM from "react-dom";
 import { connect } from "react-redux";
-<<<<<<< HEAD
-import { t } from "c-3po";
-=======
 import { t } from "ttag";
-import cx from "classnames";
->>>>>>> def54a00
 import _ from "underscore";
 
 import { loadTableAndForeignKeys } from "metabase/lib/table";
