--- conflicted
+++ resolved
@@ -297,11 +297,6 @@
               {rightSideBar}
             </ViewSidebar>
           </div>
-
-<<<<<<< HEAD
-          <ViewFooter {...propsWithExtras} className="flex-no-shrink" />
-=======
->>>>>>> 962e162f
         </div>
 
         {isShowingTutorial && (
