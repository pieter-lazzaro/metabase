--- conflicted
+++ resolved
@@ -138,22 +138,10 @@
     }
 
     chart.xAxis().tickFormat(timestamp => {
-<<<<<<< HEAD
-      // timestamp is a plain Date object which discards the timezone,
-      // so add it back in so it's formatted correctly
-      const timestampFixed = moment(timestamp)
-        .utcOffset(dataOffset)
-        .format();
-      const { column, ...columnSettings } = chart.settings.column(
-        dimensionColumn,
-      );
-      return formatValue(timestampFixed, {
-=======
       const { column, ...columnSettings } = chart.settings.column(
         dimensionColumn,
       );
       return formatValue(timestamp, {
->>>>>>> 7cf89a16
         ...columnSettings,
         column: { ...column, unit: tickFormatUnit },
         type: "axis",
