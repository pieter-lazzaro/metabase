/// Utility functions used by both the LineAreaBar renderer and the RowRenderer

import _ from "underscore";
import { getIn } from "icepick";
import { t } from "ttag";

import { datasetContainsNoResults } from "metabase/lib/dataset";
import { parseTimestamp } from "metabase/lib/time";

import { dimensionIsNumeric } from "./numeric";
import { dimensionIsTimeseries } from "./timeseries";
import { getAvailableCanvasWidth, getAvailableCanvasHeight } from "./utils";
import { invalidDateWarning, nullDimensionWarning } from "./warnings";

export function initChart(chart, element) {
  // set the bounds
  chart.width(getAvailableCanvasWidth(element));
  chart.height(getAvailableCanvasHeight(element));
  // disable animations
  chart.transitionDuration(0);
  // disable brush
  if (chart.brushOn) {
    chart.brushOn(false);
  }
}

export function makeIndexMap(values: Array<Value>): Map<Value, number> {
  const indexMap = new Map();
  for (const [index, key] of values.entries()) {
    indexMap.set(key, index);
  }
  return indexMap;
}

type CrossfilterGroup = {
  top: (n: number) => { key: any, value: any },
  all: () => { key: any, value: any },
};

// HACK: This ensures each group is sorted by the same order as xValues,
// otherwise we can end up with line charts with x-axis labels in the correct order
// but the points in the wrong order. There may be a more efficient way to do this.
export function forceSortedGroup(
  group: CrossfilterGroup,
  indexMap: Map<Value, number>,
): void {
  // $FlowFixMe
  const sorted = group
    .top(Infinity)
    .sort((a, b) => indexMap.get(a.key) - indexMap.get(b.key));
  for (let i = 0; i < sorted.length; i++) {
    sorted[i].index = i;
  }
  group.all = () => sorted;
}

export function forceSortedGroupsOfGroups(
  groupsOfGroups: CrossfilterGroup[][],
  indexMap: Map<Value, number>,
): void {
  for (const groups of groupsOfGroups) {
    for (const group of groups) {
      forceSortedGroup(group, indexMap);
    }
  }
}

/*
 * The following functions are actually just used by LineAreaBarRenderer but moved here in interest of making that namespace more concise
 */

export function reduceGroup(group, key, warnUnaggregated) {
  return group.reduce(
    (acc, d) => {
      if (acc == null && d[key] == null) {
        return null;
      } else {
        if (acc != null && d[key] != null) {
          warnUnaggregated();
        }
        return (acc || 0) + (d[key] || 0);
      }
    },
    (acc, d) => {
      if (acc == null && d[key] == null) {
        return null;
      } else {
        if (acc != null && d[key] != null) {
          warnUnaggregated();
        }
        return (acc || 0) - (d[key] || 0);
      }
    },
    () => null,
  );
}

export function parseXValue(xValue, options, warn) {
  const { parsedValue, warning } = memoizedParseXValue(xValue, options);
  if (warning !== undefined) {
    warn(warning);
  }
  return parsedValue;
}

const memoizedParseXValue = _.memoize(
  (xValue, { isNumeric, isTimeseries, isQuantitative, unit }) => {
    // don't parse as timestamp if we're going to display as a quantitative
    // scale, e.x. years and Unix timestamps
    if (isTimeseries && !isQuantitative) {
      return parseTimestampAndWarn(xValue, unit);
    }
    const parsedValue = isNumeric ? xValue : String(formatNull(xValue));
    return { parsedValue };
  },
  // create cache key from args
  // we need typeof so "2" and 2 don't have the same cache key
  (x, options) => [x, typeof x, ...Object.values(options)].join(),
);

function getParseOptions({ settings, data }) {
  const columnIndex = getColumnIndex({ settings, data });
  return {
    isNumeric: dimensionIsNumeric(data, columnIndex),
    isTimeseries: dimensionIsTimeseries(data, columnIndex),
    isQuantitative: isQuantitative(settings),
    unit: data.cols[columnIndex].unit,
  };
}

export function getDatas({ settings, series }, warn) {
  const isNotOrdinal = !isOrdinal(settings);
  return series.map(({ data }) => {
    // non-ordinal dimensions can't display null values,
    // so we filter them out and display a warning
    const rows = isNotOrdinal
      ? data.rows.filter(([x]) => x !== null)
      : data.rows;
    if (rows.length < data.rows.length) {
      warn(nullDimensionWarning());
    }

    const parseOptions = getParseOptions({ settings, data });
    return rows.map(row => {
      const [x, ...rest] = row;
      const newRow = [parseXValue(x, parseOptions, warn), ...rest];
      newRow._origin = row._origin;
      return newRow;
    });
  });
}

export function getXValues({ settings, series }) {
  // if _raw isn't set then we already have the raw series
  const { _raw: rawSeries = series } = series;
  const isNotOrdinal = !isOrdinal(settings);
  const warn = () => {}; // no op since warning in handled by getDatas
  const uniqueValues = new Set();
  let isAscending = true;
  let isDescending = true;
  for (const { data } of rawSeries) {
    // In the raw series, the dimension isn't necessarily in the first element
    // of each row. This finds the correct column index.
    const columnIndex = getColumnIndex({ settings, data });

    const parseOptions = getParseOptions({ settings, data });
    let lastValue;
    for (const row of data.rows) {
<<<<<<< HEAD
=======
      // non ordinal dimensions can't display null values, so we exclude them from xValues
      if (isNotOrdinal && row[columnIndex] === null) {
        continue;
      }
>>>>>>> df5f966f
      const value = parseXValue(row[columnIndex], parseOptions, warn);
      if (lastValue !== undefined) {
        isAscending = isAscending && lastValue <= value;
        isDescending = isDescending && value <= lastValue;
      }
      lastValue = value;
      uniqueValues.add(value);
    }
  }
  let xValues = Array.from(uniqueValues);
  if (isDescending) {
    // JavaScript's .sort() sorts lexicographically by default (e.x. 1, 10, 2)
    // We could implement a comparator but _.sortBy handles strings, numbers, and dates correctly
    xValues = _.sortBy(xValues, x => x).reverse();
  } else if (isAscending) {
    // default line/area charts to ascending since otherwise lines could be wonky
    xValues = _.sortBy(xValues, x => x);
  }
  return xValues;
}

function getColumnIndex({ settings, data: { cols } }) {
  const [dim] = settings["graph.dimensions"] || [];
  const i = cols.findIndex(c => c.name === dim);
  return i === -1 ? 0 : i;
}

// Crossfilter calls toString on each moment object, which calls format(), which is very slow.
// Replace toString with a function that just returns the unparsed ISO input date, since that works
// just as well and is much faster
function moment_fast_toString() {
  return this._i;
}

function parseTimestampAndWarn(value, unit) {
  if (value == null) {
    return { parsedValue: null, warning: nullDimensionWarning() };
  }
  const m = parseTimestamp(value, unit);
  if (!m.isValid()) {
    return { parsedValue: null, warning: invalidDateWarning(value) };
  }
  m.toString = moment_fast_toString;
  return { parsedValue: m };
}

/************************************************************ PROPERTIES ************************************************************/

export const isTimeseries = settings =>
  settings["graph.x_axis.scale"] === "timeseries";
export const isQuantitative = settings =>
  ["linear", "log", "pow"].indexOf(settings["graph.x_axis.scale"]) >= 0;
export const isHistogram = settings =>
  settings["graph.x_axis._scale_original"] === "histogram" ||
  settings["graph.x_axis.scale"] === "histogram";
export const isOrdinal = settings =>
  !isTimeseries(settings) && !isHistogram(settings);

// bar histograms have special tick formatting:
// * aligned with beginning of bar to show bin boundaries
// * label only shows beginning value of bin
// * includes an extra tick at the end for the end of the last bin
export const isHistogramBar = ({ settings, chartType }) =>
  isHistogram(settings) && chartType === "bar";

export const isStacked = (settings, datas) => settings["stackable.stack_type"];
export const isNormalized = (settings, datas) =>
  settings["stackable.stack_type"] === "normalized";

// find the first nonempty single series
export const getFirstNonEmptySeries = series =>
  _.find(series, s => !datasetContainsNoResults(s.data));
export const isDimensionTimeseries = series =>
  dimensionIsTimeseries(getFirstNonEmptySeries(series).data);

function hasRemappingAndValuesAreStrings({ cols }, i = 0) {
  const column = cols[i];

  if (column.remapping && column.remapping.size > 0) {
    // We have remapped values, so check their type for determining whether the dimension is numeric
    // ES6 Map makes the lookup of first value a little verbose
    return typeof column.remapping.values().next().value === "string";
  } else {
    return false;
  }
}

export const isRemappedToString = series =>
  hasRemappingAndValuesAreStrings(getFirstNonEmptySeries(series).data);

// is this a dashboard multiseries?
// TODO: better way to detect this?
export const isMultiCardSeries = series =>
  series.length > 1 &&
  getIn(series, [0, "card", "id"]) !== getIn(series, [1, "card", "id"]);

const NULL_DISPLAY_VALUE = t`(empty)`;
export function formatNull(value) {
  return value === null ? NULL_DISPLAY_VALUE : value;
}<|MERGE_RESOLUTION|>--- conflicted
+++ resolved
@@ -166,13 +166,10 @@
     const parseOptions = getParseOptions({ settings, data });
     let lastValue;
     for (const row of data.rows) {
-<<<<<<< HEAD
-=======
       // non ordinal dimensions can't display null values, so we exclude them from xValues
       if (isNotOrdinal && row[columnIndex] === null) {
         continue;
       }
->>>>>>> df5f966f
       const value = parseXValue(row[columnIndex], parseOptions, warn);
       if (lastValue !== undefined) {
         isAscending = isAscending && lastValue <= value;
