--- conflicted
+++ resolved
@@ -301,10 +301,6 @@
 ;; make sure that dots in field literal identifiers get handled properly so you can't reference fields from other
 ;; tables using them
 (expect
-<<<<<<< HEAD
-  {:query  (format "SELECT \"source\".* FROM %s WHERE \"source\".\"BIRD.ID\" = 1 LIMIT 10" venues-source-sql)
-   :params nil}
-=======
   (honeysql->sql
    {:select [[:source.ID :ID]
              [:source.NAME :NAME]
@@ -315,7 +311,6 @@
     :from   [[venues-source-honeysql :source]]
     :where  [:= (hsql/raw "\"source\".\"BIRD.ID\"") 1]
     :limit  10})
->>>>>>> 103a8530
   (qp/query->native
     {:database (data/id)
      :type     :query
@@ -325,14 +320,6 @@
 
 ;; make sure that field-literals work as DateTimeFields
 (expect
-<<<<<<< HEAD
-  {:query  (str "SELECT \"source\".* "
-                (format "FROM %s " venues-source-sql)
-                "WHERE parsedatetime(formatdatetime(\"source\".\"BIRD.ID\", 'YYYYww'), 'YYYYww')"
-                " = parsedatetime(formatdatetime(?, 'YYYYww'), 'YYYYww') "
-                "LIMIT 10")
-   :params [#inst "2017-01-01T00:00:00.000000000-00:00"]}
-=======
   (honeysql->sql
    {:select [[:source.ID :ID]
              [:source.NAME :NAME]
@@ -347,7 +334,6 @@
                (week (hsql/raw "\"source\".\"BIRD.ID\""))
                (week #inst "2017-01-01T00:00:00.000000000-00:00")])
     :limit  10})
->>>>>>> 103a8530
   (qp/query->native
     (data/mbql-query venues
       {:source-query {:source-table $$venues}
@@ -388,25 +374,6 @@
 
 ;; Make sure we can filter by string fields
 (expect
-<<<<<<< HEAD
-  {:query  (format "SELECT \"source\".* FROM %s WHERE \"source\".\"text\" <> ? LIMIT 10" venues-source-sql)
-   :params ["Coo"]}
-  (qp/query->native {:database (data/id)
-                     :type     :query
-                     :query    {:source-query {:source-table (data/id :venues)}
-                                :limit        10
-                                :filter       [:!= [:field-literal "text" :type/Text] "Coo"]}}))
-
-;; Make sure we can filter by number fields
-(expect
-  {:query  (format "SELECT \"source\".* FROM %s WHERE \"source\".\"sender_id\" > 3 LIMIT 10" venues-source-sql)
-   :params nil}
-  (qp/query->native {:database (data/id)
-                     :type     :query
-                     :query    {:source-query {:source-table (data/id :venues)}
-                                :limit        10
-                                :filter       [:> [:field-literal "sender_id" :type/Integer] 3]}}))
-=======
   (honeysql->sql
    {:select [[:source.ID :ID]
              [:source.NAME :NAME]
@@ -440,7 +407,6 @@
       {:source-query {:source-table $$venues}
        :limit        10
        :filter       [:> *sender_id/Integer 3]})))
->>>>>>> 103a8530
 
 ;; make sure using a native query with default params as a source works
 (expect
