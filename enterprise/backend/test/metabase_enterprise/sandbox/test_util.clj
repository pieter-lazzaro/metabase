--- conflicted
+++ resolved
@@ -119,41 +119,6 @@
    :type     :query
    :query    (data/$ids venues
                {:source_table $$venues
-<<<<<<< HEAD
-                :fields       [[:field-id $id]
-                               [:field-id $name]
-                               [:field-id $category_id]]})})
-=======
                 :fields       [$id
                                $name
-                               $category_id]})})
-
-(defn ^:deprecated call-with-segmented-test-setup [make-query-fn f]
-  (data/with-temp-copy-of-db
-    (let [attr-remappings {:cat ["variable" [:field (data/id :venues :category_id) nil]]}]
-      (tt/with-temp* [Card                       [card  {:name          "magic"
-                                                         :dataset_query (make-query-fn (data/id))}]
-                      PermissionsGroup           [group {:name "Restricted Venues"}]
-                      PermissionsGroupMembership [_     {:group_id (u/the-id group)
-                                                         :user_id  (users/user->id :rasta)}]
-                      GroupTableAccessPolicy     [gtap  {:group_id             (u/the-id group)
-                                                         :table_id             (data/id :venues)
-                                                         :card_id              (u/the-id card)
-                                                         :attribute_remappings attr-remappings}]]
-        (add-segmented-perms-for-venues-for-all-users-group! (data/db))
-        (f)))))
-
-(defmacro ^:deprecated with-segmented-test-setup
-  "Helper for writing segmented permissions tests. Does the following:
-
-  1.  Creates copy of test data DB, binds it for use by `data/db` and `data/id`
-  2.  Creates a Card to serve as the GTAP for the `venues` Table. Card uses query created by calling `(make-query-fn db)`
-  3.  Creates a new Perms Group, and adds Rasta Toucan [RIP] to it
-  4.  Assigns GTAP to new perms group & `venues` Table
-  5.  Removes default full permissions for the DB for the 'All Users' Group, so GTAPs are used instead
-  6.  Runs `body`
-
-  DEPRECATED: Prefer `with-gtaps` instead, which is clearer and more flexible."
-  [make-query-fn & body]
-  `(call-with-segmented-test-setup ~make-query-fn (fn [] ~@body)))
->>>>>>> 8bc7bee2
+                               $category_id]})})