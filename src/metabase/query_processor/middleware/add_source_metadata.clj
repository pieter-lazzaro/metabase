(ns metabase.query-processor.middleware.add-source-metadata
  (:require [clojure.tools.logging :as log]
            [clojure.walk :as walk]
            [metabase.api.common :as api]
            [metabase.mbql.schema :as mbql.s]
            [metabase.mbql.util :as mbql.u]
            [metabase.query-processor.interface :as qp.i]
            [metabase.query-processor.store :as qp.store]
            [metabase.util.i18n :refer [trs]]
            [schema.core :as s]))

(defn- has-same-fields-as-nested-source?
  "Whether this source query itself has a nested source query, and will have the exact same fields in the results as its
  nested source. If this is the case, we can return the `source-metadata` for the nested source as-is, if it is
  present."
  [{nested-source-query    :source-query
    nested-source-metadata :source-metadata
    breakouts              :breakout
    aggregations           :aggregation
    fields                 :fields}]
  (when nested-source-query
    (and (every? empty? [breakouts aggregations])
         (or (empty? fields)
             (and (= (count fields) (count nested-source-metadata))
                  (every? #(mbql.u/match-one % [:field (_ :guard string?) _])
                          fields))))))

(s/defn ^:private native-source-query->metadata :- (s/maybe [mbql.s/SourceQueryMetadata])
  "Given a `source-query`, return the source metadata that should be added at the parent level (i.e., at the same
  level where this `source-query` was present.) This metadata is used by other middleware to determine what Fields to
  expect from the source query."
  [{nested-source-metadata :source-metadata, :as source-query} :- mbql.s/SourceQuery]
  ;; If the source query has a nested source with metadata and does not change the fields that come back, return
  ;; metadata as-is
  (if (has-same-fields-as-nested-source? source-query)
    nested-source-metadata
    ;; Otherwise we cannot determine the metadata automatically; usually, this is because the source query itself has
    ;; a native source query
    (do
      (when-not qp.i/*disable-qp-logging*
        (log/warn
         (trs "Cannot infer `:source-metadata` for source query with native source query without source metadata.")
         {:source-query source-query}))
      nil)))

(s/defn mbql-source-query->metadata :- [mbql.s/SourceQueryMetadata]
  "Preprocess a `source-query` so we can determine the result columns."
<<<<<<< HEAD
  [{:keys [source-metadata], :as source-query} :- mbql.s/MBQLQuery]
  (if (seq source-metadata)
    source-metadata
    (try
      (let [cols (binding [api/*current-user-id* nil]
                   ((requiring-resolve 'metabase.query-processor/query->expected-cols)
                    {:database (:id (qp.store/database))
                     :type     :query
                     ;; don't add remapped columns to the source metadata for the source query, otherwise we're going
                     ;; to end up adding it again when the middleware runs at the top level
                     :query    (assoc-in source-query [:middleware :disable-remaps?] true)}))]
        (for [col cols]
          (select-keys col [:name :id :table_id :display_name :base_type :semantic_type :unit :fingerprint :settings
                            :source_alias :field_ref :parent_id])))
      (catch Throwable e
        (log/error e (str (trs "Error determining expected columns for query")))
        nil))))
=======
  [source-query :- mbql.s/MBQLQuery]
  (try
    (let [cols (binding [api/*current-user-id* nil]
                 ((requiring-resolve 'metabase.query-processor/query->expected-cols)
                  {:database (:id (qp.store/database))
                   :type     :query
                   ;; don't add remapped columns to the source metadata for the source query, otherwise we're going
                   ;; to end up adding it again when the middleware runs at the top level
                   :query    (assoc-in source-query [:middleware :disable-remaps?] true)}))]
      (for [col cols]
        (select-keys col [:name :id :table_id :display_name :base_type :special_type :unit :fingerprint :settings
                          :source_alias :field_ref :parent_id])))
    (catch Throwable e
      (log/error e (str (trs "Error determining expected columns for query")))
      nil)))
>>>>>>> 0593345b

(s/defn ^:private add-source-metadata :- {(s/optional-key :source-metadata) [mbql.s/SourceQueryMetadata], s/Keyword s/Any}
  [{{native-source-query? :native, :as source-query} :source-query, :as inner-query}]
  (let [metadata ((if native-source-query?
                     native-source-query->metadata
                     mbql-source-query->metadata) source-query)]
    (cond-> inner-query
      (seq metadata) (assoc :source-metadata metadata))))

(defn- legacy-source-metadata?
  "Whether this source metadata is *legacy* source metadata from < 0.38.0. Legacy source metadata did not include
  `:field_ref` or `:id`, which made it hard to correctly construct queries with. For MBQL queries, we're better off
  ignoring legacy source metadata and using `qp/query->expected-cols` to infer the source metadata rather than relying
  on old stuff that can produce incorrect queries. See #14788 for more information."
  [source-metadata]
  (and (seq source-metadata)
       (every? nil? (map :field_ref source-metadata))))

(defn- should-add-source-metadata?
  "Should we add `:source-metadata` about the `:source-query` in this map? True if all of the following are true:

  * The map (e.g. an 'inner' MBQL query or a Join) has a `:source-query`

  * The map does not *already* have `:source-metadata`, or the `:source-metadata` is 'legacy' source metadata from
    versions < 0.38.0

  * The `:source-query` is an MBQL query, or a native source query with `:source-metadata`"
  [{{native-source-query?              :native
     source-query-has-source-metadata? :source-metadata
     :as                               source-query} :source-query
    :keys                                            [source-metadata]}]
  (and source-query
       (or (not source-metadata)
           (legacy-source-metadata? source-metadata))
       (or (not native-source-query?)
           source-query-has-source-metadata?)))

(defn- maybe-add-source-metadata [x]
  (if (and (map? x) (should-add-source-metadata? x))
    (add-source-metadata x)
    x))

(defn- add-source-metadata-at-all-levels [inner-query]
  (walk/postwalk maybe-add-source-metadata inner-query))

(defn- add-source-metadata-for-source-queries* [{query-type :type, :as query}]
  (if-not (= query-type :query)
    query
    (update query :query add-source-metadata-at-all-levels)))

(defn add-source-metadata-for-source-queries
  "Middleware that attempts to recursively add `:source-metadata`, if not already present, to any maps with a
  `:source-query`.

  `:source-metadata` is information about the columns we can expect to come back from the source
  query; this is added automatically for source queries added via the `card__id` source table form, but for *explicit*
  source queries that do not specify this information, we can often infer it by looking at the shape of the source
  query."
  [qp]
  (fn [query rff context]
    (qp (add-source-metadata-for-source-queries* query) rff context)))<|MERGE_RESOLUTION|>--- conflicted
+++ resolved
@@ -45,25 +45,6 @@
 
 (s/defn mbql-source-query->metadata :- [mbql.s/SourceQueryMetadata]
   "Preprocess a `source-query` so we can determine the result columns."
-<<<<<<< HEAD
-  [{:keys [source-metadata], :as source-query} :- mbql.s/MBQLQuery]
-  (if (seq source-metadata)
-    source-metadata
-    (try
-      (let [cols (binding [api/*current-user-id* nil]
-                   ((requiring-resolve 'metabase.query-processor/query->expected-cols)
-                    {:database (:id (qp.store/database))
-                     :type     :query
-                     ;; don't add remapped columns to the source metadata for the source query, otherwise we're going
-                     ;; to end up adding it again when the middleware runs at the top level
-                     :query    (assoc-in source-query [:middleware :disable-remaps?] true)}))]
-        (for [col cols]
-          (select-keys col [:name :id :table_id :display_name :base_type :semantic_type :unit :fingerprint :settings
-                            :source_alias :field_ref :parent_id])))
-      (catch Throwable e
-        (log/error e (str (trs "Error determining expected columns for query")))
-        nil))))
-=======
   [source-query :- mbql.s/MBQLQuery]
   (try
     (let [cols (binding [api/*current-user-id* nil]
@@ -74,12 +55,11 @@
                    ;; to end up adding it again when the middleware runs at the top level
                    :query    (assoc-in source-query [:middleware :disable-remaps?] true)}))]
       (for [col cols]
-        (select-keys col [:name :id :table_id :display_name :base_type :special_type :unit :fingerprint :settings
+        (select-keys col [:name :id :table_id :display_name :base_type :semantic_type :unit :fingerprint :settings
                           :source_alias :field_ref :parent_id])))
     (catch Throwable e
       (log/error e (str (trs "Error determining expected columns for query")))
       nil)))
->>>>>>> 0593345b
 
 (s/defn ^:private add-source-metadata :- {(s/optional-key :source-metadata) [mbql.s/SourceQueryMetadata], s/Keyword s/Any}
   [{{native-source-query? :native, :as source-query} :source-query, :as inner-query}]
