--- conflicted
+++ resolved
@@ -74,20 +74,6 @@
   (let [{first-name (keyword first-name-attribute)
          last-name  (keyword last-name-attribute)
          email      (keyword email-attribute)} result]
-<<<<<<< HEAD
-    ;; Make sure we got everything as these are all required for new accounts
-    (when-not (some empty? [dn first-name last-name email])
-      {:dn         dn
-       :first-name first-name
-       :last-name  last-name
-       :email      email
-       :groups     (when sync-groups?
-                     ;; Active Directory and others (like FreeIPA) will supply a `memberOf` overlay attribute for
-                     ;; groups. Otherwise we have to make the inverse query to get them.
-                     (or (:memberof result)
-                         (user-groups ldap-connection dn uid settings group-membership-filter)
-                         []))})))
-=======
     {:dn         dn
      :first-name first-name
      :last-name  last-name
@@ -96,9 +82,8 @@
                    ;; Active Directory and others (like FreeIPA) will supply a `memberOf` overlay attribute for
                    ;; groups. Otherwise we have to make the inverse query to get them.
                    (or (u/one-or-many (:memberof result))
-                       (user-groups ldap-connection dn settings)
+                       (user-groups ldap-connection dn uid settings group-membership-filter)
                        []))}))
->>>>>>> f5380503
 
 (s/defn ^:private find-user* :- (s/maybe i/UserInfo)
   [ldap-connection :- LDAPConnectionPool
@@ -120,7 +105,6 @@
       flatten
       set))
 
-<<<<<<< HEAD
 (s/defn all-mapped-group-ids :- #{su/IntGreaterThanZero}
   "Returns the set of all MB group IDs that have configured mappings."
   [{:keys [group-mappings]} :- (select-keys i/LDAPSettings [:group-mappings s/Keyword])]
@@ -128,7 +112,7 @@
       vals
       flatten
       set))
-=======
+
 (defn updated-name-part
   "Given a first or last name returned by LDAP, and the equivalent name currently stored by Metabase, return the new
   name that should be stored by Metabase."
@@ -137,7 +121,6 @@
     ;; Don't overwrite a stored name if no name was returned by LDAP
     mb-name
     (or ldap-name (trs "Unknown"))))
->>>>>>> f5380503
 
 (s/defn ^:private fetch-or-create-user!* :- (class User)
   [{:keys [first-name last-name email groups]} :- i/UserInfo
@@ -162,14 +145,9 @@
                      :email      email}))]
     (u/prog1 new-user
       (when sync-groups?
-<<<<<<< HEAD
         (let [group-ids   (ldap-groups->mb-group-ids groups settings)
               all-mapped-group-ids (all-mapped-group-ids settings)]
           (integrations.common/sync-group-memberships! user group-ids all-mapped-group-ids false))))))
-=======
-        (let [group-ids (ldap-groups->mb-group-ids groups settings)]
-          (integrations.common/sync-group-memberships! new-user group-ids false))))))
->>>>>>> f5380503
 
 ;;; ------------------------------------------------------ impl ------------------------------------------------------
 
